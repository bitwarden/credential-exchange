--- conflicted
+++ resolved
@@ -7,70 +7,6 @@
     EditableFieldSubdivisionCode, EditableFieldYearMonth,
 };
 
-<<<<<<< HEAD
-/// A [PersonNameCredential] represents a person’s name as fields derived from Unicode Locale Data
-/// Markup Language Part 8: Person Names.
-///
-/// All fields are marked as optional because an exporting provider SHOULD refrain from making
-/// decisions about splitting up a name into any parts that were not explicitly provided as such,
-/// since that often introduces errors.
-#[derive(Clone, Debug, Serialize, Deserialize)]
-#[serde(rename_all = "camelCase")]
-pub struct PersonNameCredential {
-    /// This OPTIONAL field contains a title or honorific qualifier. For example, "Ms.", "Mr.", or
-    /// "Dr".
-    #[serde(default, skip_serializing_if = "Option::is_none")]
-    title: Option<EditableField<EditableFieldString>>,
-    /// This OPTIONAL field the person’s given name.
-    #[serde(default, skip_serializing_if = "Option::is_none")]
-    given: Option<EditableField<EditableFieldString>>,
-    /// This OPTIONAL field contains a nickname or preferred name.
-    #[serde(default, skip_serializing_if = "Option::is_none")]
-    given_informal: Option<EditableField<EditableFieldString>>,
-    /// This OPTIONAL field contains additional names or middle names.
-    #[serde(default, skip_serializing_if = "Option::is_none")]
-    given2: Option<EditableField<EditableFieldString>>,
-    /// This OPTIONAL field contains the prefix of the surname. For example, "van der" in "van der
-    /// Poel" or "bint" in "bint Fadi".
-    #[serde(default, skip_serializing_if = "Option::is_none")]
-    surname_prefix: Option<EditableField<EditableFieldString>>,
-    /// This OPTIONAL field contains the person’s family name.
-    #[serde(default, skip_serializing_if = "Option::is_none")]
-    surname: Option<EditableField<EditableFieldString>>,
-    /// This OPTIONAL field contains the person’s secondary surname, which is used in some
-    /// cultures.
-    #[serde(default, skip_serializing_if = "Option::is_none")]
-    surname2: Option<EditableField<EditableFieldString>>,
-    /// This OPTIONAL field contains a credential or accreditation qualifier. For example, "PhD" or
-    /// "MBA".
-    #[serde(default, skip_serializing_if = "Option::is_none")]
-    credentials: Option<EditableField<EditableFieldString>>,
-    /// This OPTIONAL field contains a generation qualifier. For example, "Jr." or "III".
-    #[serde(default, skip_serializing_if = "Option::is_none")]
-    generation: Option<EditableField<EditableFieldString>>,
-}
-
-#[derive(Clone, Debug, Serialize, Deserialize)]
-#[serde(rename_all = "camelCase")]
-pub struct CreditCardCredential {
-    #[serde(default, skip_serializing_if = "Option::is_none")]
-    pub number: Option<EditableField<EditableFieldConcealedString>>,
-    #[serde(default, skip_serializing_if = "Option::is_none")]
-    pub full_name: Option<EditableField<EditableFieldString>>,
-    #[serde(default, skip_serializing_if = "Option::is_none")]
-    pub card_type: Option<EditableField<EditableFieldString>>,
-    #[serde(default, skip_serializing_if = "Option::is_none")]
-    pub verification_number: Option<EditableField<EditableFieldConcealedString>>,
-    #[serde(default, skip_serializing_if = "Option::is_none")]
-    pub pin: Option<EditableField<EditableFieldConcealedString>>,
-    #[serde(default, skip_serializing_if = "Option::is_none")]
-    pub expiry_date: Option<EditableField<EditableFieldYearMonth>>,
-    #[serde(default, skip_serializing_if = "Option::is_none")]
-    pub valid_from: Option<EditableField<EditableFieldYearMonth>>,
-}
-
-=======
->>>>>>> 2a7e7201
 /// An [AddressCredential] provides information for autofilling address forms.
 #[derive(Clone, Debug, Serialize, Deserialize)]
 #[serde(rename_all = "camelCase")]
@@ -102,17 +38,19 @@
 #[serde(rename_all = "camelCase")]
 pub struct CreditCardCredential {
     #[serde(default, skip_serializing_if = "Option::is_none")]
-    pub number: Option<EditableField>,
-    #[serde(default, skip_serializing_if = "Option::is_none")]
-    pub full_name: Option<EditableField>,
-    #[serde(default, skip_serializing_if = "Option::is_none")]
-    pub card_type: Option<EditableField>,
-    #[serde(default, skip_serializing_if = "Option::is_none")]
-    pub verification_number: Option<EditableField>,
-    #[serde(default, skip_serializing_if = "Option::is_none")]
-    pub expiry_date: Option<EditableField>,
-    #[serde(default, skip_serializing_if = "Option::is_none")]
-    pub valid_from: Option<EditableField>,
+    pub number: Option<EditableField<EditableFieldConcealedString>>,
+    #[serde(default, skip_serializing_if = "Option::is_none")]
+    pub full_name: Option<EditableField<EditableFieldString>>,
+    #[serde(default, skip_serializing_if = "Option::is_none")]
+    pub card_type: Option<EditableField<EditableFieldString>>,
+    #[serde(default, skip_serializing_if = "Option::is_none")]
+    pub verification_number: Option<EditableField<EditableFieldConcealedString>>,
+    #[serde(default, skip_serializing_if = "Option::is_none")]
+    pub pin: Option<EditableField<EditableFieldConcealedString>>,
+    #[serde(default, skip_serializing_if = "Option::is_none")]
+    pub expiry_date: Option<EditableField<EditableFieldYearMonth>>,
+    #[serde(default, skip_serializing_if = "Option::is_none")]
+    pub valid_from: Option<EditableField<EditableFieldYearMonth>>,
 }
 
 /// A [DriversLicenseCredential] contains information about a person’s driver’s license. The fields
@@ -246,10 +184,7 @@
     expiry_date: Option<EditableField<EditableFieldString>>,
     /// The official body or government agency responsible for issuing the passport.
     #[serde(default, skip_serializing_if = "Option::is_none")]
-<<<<<<< HEAD
     issuing_authority: Option<EditableField<EditableFieldString>>,
-=======
-    issuing_authority: Option<EditableField>,
 }
 
 /// A [PersonNameCredential] represents a person’s name as fields derived from Unicode Locale Data
@@ -264,33 +199,32 @@
     /// This OPTIONAL field contains a title or honorific qualifier. For example, "Ms.", "Mr.", or
     /// "Dr".
     #[serde(default, skip_serializing_if = "Option::is_none")]
-    title: Option<EditableField>,
+    title: Option<EditableField<EditableFieldString>>,
     /// This OPTIONAL field the person’s given name.
     #[serde(default, skip_serializing_if = "Option::is_none")]
-    given: Option<EditableField>,
+    given: Option<EditableField<EditableFieldString>>,
     /// This OPTIONAL field contains a nickname or preferred name.
     #[serde(default, skip_serializing_if = "Option::is_none")]
-    given_informal: Option<EditableField>,
+    given_informal: Option<EditableField<EditableFieldString>>,
     /// This OPTIONAL field contains additional names or middle names.
     #[serde(default, skip_serializing_if = "Option::is_none")]
-    given2: Option<EditableField>,
+    given2: Option<EditableField<EditableFieldString>>,
     /// This OPTIONAL field contains the prefix of the surname. For example, "van der" in "van der
     /// Poel" or "bint" in "bint Fadi".
     #[serde(default, skip_serializing_if = "Option::is_none")]
-    surname_prefix: Option<EditableField>,
+    surname_prefix: Option<EditableField<EditableFieldString>>,
     /// This OPTIONAL field contains the person’s family name.
     #[serde(default, skip_serializing_if = "Option::is_none")]
-    surname: Option<EditableField>,
+    surname: Option<EditableField<EditableFieldString>>,
     /// This OPTIONAL field contains the person’s secondary surname, which is used in some
     /// cultures.
     #[serde(default, skip_serializing_if = "Option::is_none")]
-    surname2: Option<EditableField>,
+    surname2: Option<EditableField<EditableFieldString>>,
     /// This OPTIONAL field contains a credential or accreditation qualifier. For example, "PhD" or
     /// "MBA".
     #[serde(default, skip_serializing_if = "Option::is_none")]
-    credentials: Option<EditableField>,
+    credentials: Option<EditableField<EditableFieldString>>,
     /// This OPTIONAL field contains a generation qualifier. For example, "Jr." or "III".
     #[serde(default, skip_serializing_if = "Option::is_none")]
-    generation: Option<EditableField>,
->>>>>>> 2a7e7201
+    generation: Option<EditableField<EditableFieldString>>,
 }