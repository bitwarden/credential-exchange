//! # Login Credentials

use serde::{Deserialize, Serialize};

<<<<<<< HEAD
use super::{EditableFieldConcealedString, EditableFieldDate, EditableFieldString};
use crate::{
    b64url::B32,
    format::{EditableField, Fido2Extensions},
    B64Url, Uri,
};
=======
use crate::{b64url::B32, format::EditableField, B64Url, Uri};

/// A [ApiKeyCredential] contains information to interact with an Application's Programming
/// Interface (API).
#[derive(Clone, Debug, Serialize, Deserialize)]
#[serde(rename_all = "camelCase")]
pub struct ApiKeyCredential {
    /// This REQUIRED member denotes the key to communicate with the API. Its internal fieldType
    /// SHOULD be of type ConcealedString.
    key: EditableField,

    /// This OPTIONAL member denotes the username associated with the key and its internal
    /// fieldType SHOULD be of type string
    #[serde(default, skip_serializing_if = "Option::is_none")]
    username: Option<EditableField>,

    /// This OPTIONAL member denotes the type of the API key, such as bearer token or
    /// JSON Web Token. It is flexible to allow any type and not restrict it to a set list of
    /// types. Its internal fieldType SHOULD be of type string.
    #[serde(default, skip_serializing_if = "Option::is_none")]
    key_type: Option<EditableField>,

    /// This OPTIONAL member denotes the url the API key is used with and SHOULD conform to the
    /// [URL Standard](https://url.spec.whatwg.org/). Its internal fieldType SHOULD be of type
    /// string.
    #[serde(default, skip_serializing_if = "Option::is_none")]
    url: Option<EditableField>,

    /// This OPTIONAL member denotes the date the API key is valid from and its internal fieldType
    /// SHOULD be of type date.
    #[serde(default, skip_serializing_if = "Option::is_none")]
    valid_from: Option<EditableField>,

    /// This OPTIONAL member denotes the date on which the API key expires
    /// and its internal fieldType SHOULD be of type date.
    #[serde(default, skip_serializing_if = "Option::is_none")]
    expiry_date: Option<EditableField>,
}
>>>>>>> 2a7e7201

/// A [BasicAuthCredential] contains a username/password login credential.
/// Can either represent a [Basic access authentication](https://www.rfc-editor.org/rfc/rfc7617)
/// or a form on a web page.
#[derive(Clone, Debug, Serialize, Deserialize)]
#[serde(rename_all = "camelCase")]
pub struct BasicAuthCredential {
    /// The URLs that this credential is associated with.
    pub urls: Vec<Uri>,
    /// The username associated with the credential.
    #[serde(default, skip_serializing_if = "Option::is_none")]
    pub username: Option<EditableField<EditableFieldString>>,
    /// The password associated with the credential.
    #[serde(default, skip_serializing_if = "Option::is_none")]
    pub password: Option<EditableField<EditableFieldConcealedString>>,
}

/// A [GeneratedPasswordCredential] type represents a credential consisting of a machine-generated
/// password.
///
/// Note: A [GeneratedPasswordCredential] is used when a password is generated independently of
/// creating a new [BasicAuthCredential]. Some providers may offer a dedicated password generator
/// feature. In such cases, the provider may create [GeneratedPasswordCredential] instances as
/// deemed appropriate for the use of this feature.
#[derive(Clone, Debug, Serialize, Deserialize)]
#[serde(rename_all = "camelCase")]
pub struct GeneratedPasswordCredential {
    /// The machine-generated password.
    password: String,
}

/// An [SshKeyCredential] represents an SSH (Secure Shell) key pair.
#[derive(Clone, Debug, Serialize, Deserialize)]
#[serde(rename_all = "camelCase")]
pub struct SshKeyCredential {
    /// The type of SSH key algorithm used. Common values include "ssh-rsa", "ssh-ed25519", or
    /// "ecdsa-sha2-nistp256". This MUST be a string value representing a valid SSH public key
    /// algorithm as defined in IANA SSH Protocol Parameters.
    key_type: String,
    /// The private part of the SSH key pair. This MUST be a PKCS#8 ASN.1 DER formatted byte string
    /// which is then Base64url encoded.
    private_key: B64Url,
    /// This OPTIONAL member contains a user-defined string to identify or describe the key.
    #[serde(default, skip_serializing_if = "Option::is_none")]
    key_comment: Option<String>,
    /// This OPTIONAL member indicates when the key was created. When present, its internal
    /// fieldType SHOULD be of type date.
    #[serde(default, skip_serializing_if = "Option::is_none")]
    creation_date: Option<EditableField>,
    /// This OPTIONAL member indicates when the key will expire, if applicable. When present, its
    /// internal fieldType SHOULD be of type date.
    #[serde(default, skip_serializing_if = "Option::is_none")]
    expiration_date: Option<EditableField>,
    /// This OPTIONAL member indicates where the key was originally generated. E.g.,
    /// `https://github.com/settings/ssh/new` for GitHub. When present, its internal fieldType
    /// SHOULD be of type string.
    #[serde(default, skip_serializing_if = "Option::is_none")]
    key_generation_source: Option<EditableField>,
}

/// Note: Enrollment in TOTP credentials historically has been quite non-standardized but typically
/// authenticator and RP implementations have more or less aligned with the early Google
/// Authenticator implementation spelled out at <https://github.com/google/google-authenticator/wiki/Key-Uri-Format>.
/// This specification was designed with that in mind.
#[derive(Clone, Debug, Serialize, Deserialize)]
#[serde(rename_all = "camelCase")]
pub struct TotpCredential {
    /// The [shared secret](https://www.rfc-editor.org/rfc/rfc4226#section-5) used to generate the
    /// OTPs. This MUST be a [Base32 string](https://www.rfc-editor.org/rfc/rfc4648#section-6)
    pub secret: B32,
    /// The time step used to refresh the OTP in seconds. The default SHOULD be 30 seconds,
    /// although the [relying party](https://www.w3.org/TR/webauthn-3/#relying-party) MAY customize
    /// this to a different value.
    pub period: u8,
    /// The number of digits to generate and display to the user each period. The default SHOULD be
    /// 6, although the [relying party](https://www.w3.org/TR/webauthn-3/#relying-party) MAY
    /// customize this to a different value.
    pub digits: u8,
    /// This OPTIONAL member contains the username of the account this [TotpCredential] is used
    /// for.
    ///
    /// Note: While this member is optional, it is strongly recommended to be included if
    /// available.
    pub username: Option<String>,
    /// The algorithm used to generate the OTP hashes. This value SHOULD be a member of
    /// [OTPHashAlgorithm] but importers MUST ignore [TotpCredential] entries with unknown
    /// algorithm values.
    pub algorithm: OTPHashAlgorithm,
    /// This OPTIONAL member contains the relying party that issued the credential and should be
    /// user consumable.
    ///
    /// Note: While this member is optional, it is strongly recommended to be included if
    /// available.
    #[serde(default, skip_serializing_if = "Option::is_none")]
    pub issuer: Option<String>,
}

#[derive(Clone, Debug, Serialize, Deserialize, PartialEq, Eq)]
#[serde(rename_all = "lowercase")]
pub enum OTPHashAlgorithm {
    /// This algorithm denotes that [SHA1](https://www.rfc-editor.org/rfc/rfc3174) MUST be used to
    /// generate the OTP hash.
    Sha1,
    /// This algorithm denotes that [SHA256](https://www.rfc-editor.org/rfc/rfc6234) MUST be used
    /// to generate the OTP hash.
    Sha256,
    /// This algorithm denotes that [SHA512](https://www.rfc-editor.org/rfc/rfc6234) MUST be used
    /// to generate the OTP hash.
    Sha512,
    #[serde(untagged)]
    Unknown(String),
<<<<<<< HEAD
}

/// An [SshKeyCredential] represents an SSH (Secure Shell) key pair.
#[derive(Clone, Debug, Serialize, Deserialize)]
#[serde(rename_all = "camelCase")]
pub struct SshKeyCredential {
    /// The type of SSH key algorithm used. Common values include "ssh-rsa", "ssh-ed25519", or
    /// "ecdsa-sha2-nistp256". This MUST be a string value representing a valid SSH public key
    /// algorithm as defined in IANA SSH Protocol Parameters.
    key_type: String,
    /// The private part of the SSH key pair. This MUST be a PKCS#8 ASN.1 DER formatted byte string
    /// which is then Base64url encoded.
    private_key: B64Url,
    /// This OPTIONAL member contains a user-defined string to identify or describe the key.
    #[serde(default, skip_serializing_if = "Option::is_none")]
    key_comment: Option<String>,
    /// This OPTIONAL member indicates when the key was created. When present, its internal
    /// fieldType SHOULD be of type date.
    #[serde(default, skip_serializing_if = "Option::is_none")]
    creation_date: Option<EditableField<EditableFieldDate>>,
    /// This OPTIONAL member indicates when the key will expire, if applicable. When present, its
    /// internal fieldType SHOULD be of type date.
    #[serde(default, skip_serializing_if = "Option::is_none")]
    expiration_date: Option<EditableField<EditableFieldDate>>,
    /// This OPTIONAL member indicates where the key was originally generated. E.g.,
    /// `https://github.com/settings/ssh/new` for GitHub. When present, its internal fieldType
    /// SHOULD be of type string.
    #[serde(default, skip_serializing_if = "Option::is_none")]
    key_generation_source: Option<EditableField<EditableFieldString>>,
}

/// A [ApiKeyCredential] contains information to interact with an Application's Programming
/// Interface (API).
#[derive(Clone, Debug, Serialize, Deserialize)]
#[serde(rename_all = "camelCase")]
pub struct ApiKeyCredential {
    /// This REQUIRED member denotes the key to communicate with the API. Its internal fieldType
    /// SHOULD be of type ConcealedString.
    key: EditableField<EditableFieldConcealedString>,

    /// This OPTIONAL member denotes the username associated with the key and its internal
    /// fieldType SHOULD be of type string
    #[serde(default, skip_serializing_if = "Option::is_none")]
    username: Option<EditableField<EditableFieldString>>,

    /// This OPTIONAL member denotes the type of the API key, such as bearer token or
    /// JSON Web Token. It is flexible to allow any type and not restrict it to a set list of
    /// types. Its internal fieldType SHOULD be of type string.
    #[serde(default, skip_serializing_if = "Option::is_none")]
    key_type: Option<EditableField<EditableFieldString>>,

    /// This OPTIONAL member denotes the url the API key is used with and SHOULD conform to the
    /// [URL Standard](https://url.spec.whatwg.org/). Its internal fieldType SHOULD be of type
    /// string.
    #[serde(default, skip_serializing_if = "Option::is_none")]
    url: Option<EditableField<EditableFieldString>>,

    /// This OPTIONAL member denotes the date the API key is valid from and its internal fieldType
    /// SHOULD be of type date.
    #[serde(default, skip_serializing_if = "Option::is_none")]
    valid_from: Option<EditableField<EditableFieldDate>>,

    /// This OPTIONAL member denotes the date on which the API key expires
    /// and its internal fieldType SHOULD be of type date.
    #[serde(default, skip_serializing_if = "Option::is_none")]
    expiry_date: Option<EditableField<EditableFieldDate>>,
=======
>>>>>>> 2a7e7201
}<|MERGE_RESOLUTION|>--- conflicted
+++ resolved
@@ -2,15 +2,11 @@
 
 use serde::{Deserialize, Serialize};
 
-<<<<<<< HEAD
-use super::{EditableFieldConcealedString, EditableFieldDate, EditableFieldString};
 use crate::{
     b64url::B32,
-    format::{EditableField, Fido2Extensions},
+    format::{EditableField, EditableFieldConcealedString, EditableFieldDate, EditableFieldString},
     B64Url, Uri,
 };
-=======
-use crate::{b64url::B32, format::EditableField, B64Url, Uri};
 
 /// A [ApiKeyCredential] contains information to interact with an Application's Programming
 /// Interface (API).
@@ -19,36 +15,35 @@
 pub struct ApiKeyCredential {
     /// This REQUIRED member denotes the key to communicate with the API. Its internal fieldType
     /// SHOULD be of type ConcealedString.
-    key: EditableField,
+    key: EditableField<EditableFieldConcealedString>,
 
     /// This OPTIONAL member denotes the username associated with the key and its internal
     /// fieldType SHOULD be of type string
     #[serde(default, skip_serializing_if = "Option::is_none")]
-    username: Option<EditableField>,
+    username: Option<EditableField<EditableFieldString>>,
 
     /// This OPTIONAL member denotes the type of the API key, such as bearer token or
     /// JSON Web Token. It is flexible to allow any type and not restrict it to a set list of
     /// types. Its internal fieldType SHOULD be of type string.
     #[serde(default, skip_serializing_if = "Option::is_none")]
-    key_type: Option<EditableField>,
+    key_type: Option<EditableField<EditableFieldString>>,
 
     /// This OPTIONAL member denotes the url the API key is used with and SHOULD conform to the
     /// [URL Standard](https://url.spec.whatwg.org/). Its internal fieldType SHOULD be of type
     /// string.
     #[serde(default, skip_serializing_if = "Option::is_none")]
-    url: Option<EditableField>,
+    url: Option<EditableField<EditableFieldString>>,
 
     /// This OPTIONAL member denotes the date the API key is valid from and its internal fieldType
     /// SHOULD be of type date.
     #[serde(default, skip_serializing_if = "Option::is_none")]
-    valid_from: Option<EditableField>,
+    valid_from: Option<EditableField<EditableFieldDate>>,
 
     /// This OPTIONAL member denotes the date on which the API key expires
     /// and its internal fieldType SHOULD be of type date.
     #[serde(default, skip_serializing_if = "Option::is_none")]
-    expiry_date: Option<EditableField>,
+    expiry_date: Option<EditableField<EditableFieldDate>>,
 }
->>>>>>> 2a7e7201
 
 /// A [BasicAuthCredential] contains a username/password login credential.
 /// Can either represent a [Basic access authentication](https://www.rfc-editor.org/rfc/rfc7617)
@@ -97,16 +92,16 @@
     /// This OPTIONAL member indicates when the key was created. When present, its internal
     /// fieldType SHOULD be of type date.
     #[serde(default, skip_serializing_if = "Option::is_none")]
-    creation_date: Option<EditableField>,
+    creation_date: Option<EditableField<EditableFieldDate>>,
     /// This OPTIONAL member indicates when the key will expire, if applicable. When present, its
     /// internal fieldType SHOULD be of type date.
     #[serde(default, skip_serializing_if = "Option::is_none")]
-    expiration_date: Option<EditableField>,
+    expiration_date: Option<EditableField<EditableFieldDate>>,
     /// This OPTIONAL member indicates where the key was originally generated. E.g.,
     /// `https://github.com/settings/ssh/new` for GitHub. When present, its internal fieldType
     /// SHOULD be of type string.
     #[serde(default, skip_serializing_if = "Option::is_none")]
-    key_generation_source: Option<EditableField>,
+    key_generation_source: Option<EditableField<EditableFieldString>>,
 }
 
 /// Note: Enrollment in TOTP credentials historically has been quite non-standardized but typically
@@ -160,73 +155,4 @@
     Sha512,
     #[serde(untagged)]
     Unknown(String),
-<<<<<<< HEAD
-}
-
-/// An [SshKeyCredential] represents an SSH (Secure Shell) key pair.
-#[derive(Clone, Debug, Serialize, Deserialize)]
-#[serde(rename_all = "camelCase")]
-pub struct SshKeyCredential {
-    /// The type of SSH key algorithm used. Common values include "ssh-rsa", "ssh-ed25519", or
-    /// "ecdsa-sha2-nistp256". This MUST be a string value representing a valid SSH public key
-    /// algorithm as defined in IANA SSH Protocol Parameters.
-    key_type: String,
-    /// The private part of the SSH key pair. This MUST be a PKCS#8 ASN.1 DER formatted byte string
-    /// which is then Base64url encoded.
-    private_key: B64Url,
-    /// This OPTIONAL member contains a user-defined string to identify or describe the key.
-    #[serde(default, skip_serializing_if = "Option::is_none")]
-    key_comment: Option<String>,
-    /// This OPTIONAL member indicates when the key was created. When present, its internal
-    /// fieldType SHOULD be of type date.
-    #[serde(default, skip_serializing_if = "Option::is_none")]
-    creation_date: Option<EditableField<EditableFieldDate>>,
-    /// This OPTIONAL member indicates when the key will expire, if applicable. When present, its
-    /// internal fieldType SHOULD be of type date.
-    #[serde(default, skip_serializing_if = "Option::is_none")]
-    expiration_date: Option<EditableField<EditableFieldDate>>,
-    /// This OPTIONAL member indicates where the key was originally generated. E.g.,
-    /// `https://github.com/settings/ssh/new` for GitHub. When present, its internal fieldType
-    /// SHOULD be of type string.
-    #[serde(default, skip_serializing_if = "Option::is_none")]
-    key_generation_source: Option<EditableField<EditableFieldString>>,
-}
-
-/// A [ApiKeyCredential] contains information to interact with an Application's Programming
-/// Interface (API).
-#[derive(Clone, Debug, Serialize, Deserialize)]
-#[serde(rename_all = "camelCase")]
-pub struct ApiKeyCredential {
-    /// This REQUIRED member denotes the key to communicate with the API. Its internal fieldType
-    /// SHOULD be of type ConcealedString.
-    key: EditableField<EditableFieldConcealedString>,
-
-    /// This OPTIONAL member denotes the username associated with the key and its internal
-    /// fieldType SHOULD be of type string
-    #[serde(default, skip_serializing_if = "Option::is_none")]
-    username: Option<EditableField<EditableFieldString>>,
-
-    /// This OPTIONAL member denotes the type of the API key, such as bearer token or
-    /// JSON Web Token. It is flexible to allow any type and not restrict it to a set list of
-    /// types. Its internal fieldType SHOULD be of type string.
-    #[serde(default, skip_serializing_if = "Option::is_none")]
-    key_type: Option<EditableField<EditableFieldString>>,
-
-    /// This OPTIONAL member denotes the url the API key is used with and SHOULD conform to the
-    /// [URL Standard](https://url.spec.whatwg.org/). Its internal fieldType SHOULD be of type
-    /// string.
-    #[serde(default, skip_serializing_if = "Option::is_none")]
-    url: Option<EditableField<EditableFieldString>>,
-
-    /// This OPTIONAL member denotes the date the API key is valid from and its internal fieldType
-    /// SHOULD be of type date.
-    #[serde(default, skip_serializing_if = "Option::is_none")]
-    valid_from: Option<EditableField<EditableFieldDate>>,
-
-    /// This OPTIONAL member denotes the date on which the API key expires
-    /// and its internal fieldType SHOULD be of type date.
-    #[serde(default, skip_serializing_if = "Option::is_none")]
-    expiry_date: Option<EditableField<EditableFieldDate>>,
-=======
->>>>>>> 2a7e7201
 }