--- conflicted
+++ resolved
@@ -130,6 +130,18 @@
     }
 }
 
+// Helper for converting inner types into EditableField
+impl<T> From<T> for EditableField<T> {
+    fn from(s: T) -> Self {
+        EditableField {
+            id: None,
+            value: s,
+            label: None,
+            extensions: None,
+        }
+    }
+}
+
 #[derive(Clone, Debug, Serialize, Deserialize, PartialEq, Eq)]
 #[serde(transparent)]
 pub struct EditableFieldString(pub String);
@@ -141,12 +153,7 @@
 
 impl From<String> for EditableField<EditableFieldString> {
     fn from(s: String) -> Self {
-        EditableField {
-            id: None,
-            value: EditableFieldString(s),
-            label: None,
-            extensions: None,
-        }
+        EditableFieldString(s).into()
     }
 }
 
@@ -167,12 +174,7 @@
 
 impl From<String> for EditableField<EditableFieldConcealedString> {
     fn from(s: String) -> Self {
-        EditableField {
-            id: None,
-            value: EditableFieldConcealedString(s),
-            label: None,
-            extensions: None,
-        }
+        EditableFieldConcealedString(s).into()
     }
 }
 
@@ -192,12 +194,7 @@
 
 impl From<bool> for EditableField<EditableFieldBoolean> {
     fn from(b: bool) -> Self {
-        EditableField {
-            id: None,
-            value: EditableFieldBoolean(b),
-            label: None,
-            extensions: None,
-        }
+        EditableFieldBoolean(b).into()
     }
 }
 
@@ -215,29 +212,7 @@
         FieldType::Date
     }
 }
-<<<<<<< HEAD
-
-impl From<String> for EditableField<EditableFieldDate> {
-    fn from(s: String) -> Self {
-        EditableField {
-            id: None,
-            value: EditableFieldDate(s),
-            label: None,
-            extensions: None,
-        }
-    }
-}
-
-impl From<EditableField<EditableFieldDate>> for String {
-    fn from(s: EditableField<EditableFieldDate>) -> Self {
-        s.value.0
-    }
-}
-
-#[derive(Clone, Debug, Serialize, Deserialize, PartialEq, Eq)]
-#[serde(transparent)]
-pub struct EditableFieldYearMonth(pub String);
-=======
+
 #[derive(Clone, Debug, PartialEq, Eq)]
 pub struct EditableFieldYearMonth {
     /// The year in the format `YYYY`
@@ -245,29 +220,12 @@
     /// The month in the format `MM`
     pub month: Month,
 }
->>>>>>> 9567b60a
 impl EditableFieldType for EditableFieldYearMonth {
     fn field_type(&self) -> FieldType {
         FieldType::YearMonth
     }
 }
 
-<<<<<<< HEAD
-impl From<String> for EditableField<EditableFieldYearMonth> {
-    fn from(s: String) -> Self {
-        EditableField {
-            id: None,
-            value: EditableFieldYearMonth(s),
-            label: None,
-            extensions: None,
-        }
-    }
-}
-
-impl From<EditableField<EditableFieldYearMonth>> for String {
-    fn from(s: EditableField<EditableFieldYearMonth>) -> Self {
-        s.value.0
-=======
 impl Serialize for EditableFieldYearMonth {
     fn serialize<S>(&self, serializer: S) -> Result<S::Ok, S::Error>
     where
@@ -332,7 +290,6 @@
         E: serde::de::Error,
     {
         Ok(Cow::Owned(value))
->>>>>>> 9567b60a
     }
 }
 
