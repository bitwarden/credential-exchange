use serde::{Deserialize, Serialize};

pub use self::passkey::{Fido2Extensions, Fido2HmacSecret, Fido2LargeBlob, Fido2SupplementalKeys};
use crate::{
    b64url::{B64Url, B32},
    Uri,
};

mod passkey;

#[derive(Debug, Serialize, Deserialize)]
#[serde(rename_all = "camelCase", bound(deserialize = "E: Deserialize<'de>"))]
pub struct Header<E = ()> {
    /// The version of the format definition, The current version is 0.
    pub version: u8,
    /// The name of the exporting app as a [relying party identifier](https://www.w3.org/TR/webauthn-3/#relying-party-identifier).
    pub exporter: String,
    /// The UNIX timestamp during at which the export document was completed.
    pub timestamp: u64,
    /// The list of [Account]s being exported.
    pub accounts: Vec<Account<E>>,
}

#[derive(Debug, Serialize, Deserialize)]
#[serde(rename_all = "camelCase", bound(deserialize = "E: Deserialize<'de>"))]
pub struct Account<E = ()> {
    /// A unique identifier for the [Account] which is machine generated and an opaque byte
    /// sequence with a maximum size of 64 bytes. It SHOULD NOT to be displayed to the user.
    pub id: B64Url,
    /// A pseudonym defined by the user to name their account. If none is set, this should be an
    /// empty string.
    pub user_name: String,
    /// The email used to register the account in the previous provider.
    pub email: String,
    /// This OPTIONAL field holds the user’s full name.
    #[serde(default, skip_serializing_if = "Option::is_none")]
    pub full_name: Option<String>,
    /// This OPTIONAL field defines if the user has set an icon as the account’s avatar.
    #[serde(default, skip_serializing_if = "Option::is_none")]
    pub icon: Option<String>,
    /// All the collections this account owns. If the user has collections that were shared with
    /// them by another account, it MUST NOT be present in this list.
    pub collections: Vec<Collection<E>>,
    /// All items that this account owns. If the user has access to items that were shared with
    /// them by another account, it MUST NOT be present in this list.
    pub items: Vec<Item<E>>,
    /// This OPTIONAL field contains all the extensions to the [Account]’s attributes.
    #[serde(default, skip_serializing_if = "Option::is_none")]
    pub extensions: Option<Vec<Extension<E>>>, // default []
}

#[derive(Debug, Serialize, Deserialize)]
#[serde(rename_all = "camelCase", bound(deserialize = "E: Deserialize<'de>"))]
pub struct Collection<E = ()> {
    /// A unique identifier for the [Collection] which is machine generated and an opaque byte
    /// sequence with a maximum size of 64 bytes. It SHOULD NOT be displayed to the user.
    pub id: B64Url,
    /// The display name of the [Collection].
    pub title: String,
    /// This OPTIONAL field is a subtitle or a description of the [Collection].
    #[serde(default, skip_serializing_if = "Option::is_none")]
    pub subtitle: Option<String>,
    /// This OPTIONAL field is a relative path from this file to the icon file acting as this
    /// [Collection]’s avatar.
    #[serde(default, skip_serializing_if = "Option::is_none")]
    pub icon: Option<String>,
    /// Enumerates all the [LinkedItem] in this [Collection]. A [LinkedItem] contains the necessary
    /// data to indicate which [Items][Item] are part of this [Collection].
    pub items: Vec<LinkedItem>,
    #[serde(default, skip_serializing_if = "Option::is_none")]
    /// Enumerates any sub-collections if the provider supports recursive organization.
    pub sub_collections: Option<Vec<Collection<E>>>, // default []
    /// This enumeration contains all the extensions to the [Collection]’s attributes.
    #[serde(default, skip_serializing_if = "Option::is_none")]
    pub extensions: Option<Vec<Extension<E>>>, // default []
}

#[derive(Debug, Serialize, Deserialize)]
#[serde(rename_all = "camelCase", bound(deserialize = "E: Deserialize<'de>"))]
pub struct Item<E = ()> {
    /// A unique identifier for the [Item] which is machine generated and an opaque byte sequence
    /// with a maximum size of 64 bytes. It SHOULD NOT be displayed to the user.
    pub id: B64Url,
    /// The UNIX timestamp in seconds at which this item was originally created.
    pub creation_at: u64,
    /// The UNIX timestamp in seconds of the last modification brought to this [Item].
    pub modified_at: u64,
    /// This member contains a hint to the objects in the credentials array. It SHOULD be a member
    /// of [ItemType].
    #[serde(rename = "type")]
    pub ty: ItemType,
    /// This member’s value is the user-defined name or title of the item.
    pub title: String,
    /// This OPTIONAL member is a subtitle or description for the [Item].
    #[serde(default, skip_serializing_if = "Option::is_none")]
    pub subtitle: Option<String>,
    /// This OPTIONAL member denotes whether the user has marked the [Item] as a favorite to easily
    /// present in the UI.
    #[serde(default, skip_serializing_if = "Option::is_none")]
    pub favorite: Option<bool>,
    /// This member contains a set of [Credentials][Item::credentials] that SHOULD be associated to
    /// the type.
    pub credentials: Vec<Credential>,
    /// This OPTIONAL member contains user-defined tags that they may use to organize the item.
    #[serde(default, skip_serializing_if = "Option::is_none")]
    pub tags: Option<Vec<String>>, // default []
    /// This member contains all the extensions the exporter MAY have to define the [Item] type
    /// that is being exported to be as complete of an export as possible.
    #[serde(default, skip_serializing_if = "Option::is_none")]
    pub extensions: Option<Vec<Extension<E>>>, // default []
}

#[derive(Debug, Serialize, Deserialize, PartialEq, Eq)]
#[serde(rename_all = "kebab-case")]
pub enum ItemType {
    /// An [Item] that SHOULD contain any of the following [Credential] types:
    /// - [BasicAuth][BasicAuthCredential]
    /// - [Passkey][PasskeyCredential]
    /// - [TOTP][Credential::Totp]
    /// - CryptographicKey
    Login,
    /// An Item that SHOULD contain any of the following Credential types:
    /// - [Note][Credential::Note]
    /// - File
    Document,
    /// An Item that SHOULD contain any of the following Credential types:
    /// - [CreditCard][Credential::CreditCard]
    /// - Address
    /// - DriversLicense
    /// - SocialSecurityNumber
    Identity,
    #[serde(untagged)]
    Unknown(String),
}

#[derive(Debug, Serialize, Deserialize)]
pub struct LinkedItem {
    /// The [Item’s id][Item::id] that this [LinkedItem] refers to. Note that this [Item] might not
    /// be sent as part of the current exchange.
    pub item: B64Url,
    /// This OPTIONAL member indicates the [Account’s id][Account::id] the referenced [Item]
    /// belongs to. If not present, the [Item] belongs to the current [Account] being
    /// exchanged.
    #[serde(default, skip_serializing_if = "Option::is_none")]
    pub account: Option<B64Url>,
}

#[derive(Debug, Serialize, Deserialize)]
#[serde(tag = "name", rename_all = "kebab-case")]
pub enum Extension<E = ()> {
    #[serde(untagged)]
    External(E),
    #[serde(untagged)]
    Unknown(serde_json::Value),
}

<<<<<<< HEAD
#[derive(Debug, Serialize, Deserialize, PartialEq, Eq)]
#[serde(rename_all = "kebab-case")]
enum CredentialType {
    BasicAuth,
    Passkey,
    Totp,
    CryptographicKey,
    Note,
    File,
    Address,
    CreditCard,
    SocialSecurityNumber,
    #[serde(untagged)]
    Unknown(String),
}

#[derive(Clone, Debug, Serialize, Deserialize)]
=======
#[derive(Debug, Serialize, Deserialize)]
>>>>>>> b1c3336b
#[serde(tag = "type", rename_all = "kebab-case")]
pub enum Credential {
    BasicAuth(BasicAuthCredential),
    Passkey(PasskeyCredential),
    #[serde(rename_all = "camelCase")]
    CreditCard {
        number: String,
        full_name: String,
        #[serde(default, skip_serializing_if = "Option::is_none")]
        card_type: Option<String>,
        #[serde(default, skip_serializing_if = "Option::is_none")]
        verification_number: Option<String>,
        #[serde(default, skip_serializing_if = "Option::is_none")]
        expiry_date: Option<String>,
        #[serde(default, skip_serializing_if = "Option::is_none")]
        valid_from: Option<String>,
    },
    #[serde(rename_all = "camelCase")]
    Note {
        content: String,
    },
    #[serde(rename_all = "camelCase")]
    Totp {
        secret: B32,
        period: u8,
        digits: u8,
        username: String,
        algorithm: OTPHashAlgorithm,
        #[serde(default, skip_serializing_if = "Option::is_none")]
        issuer: Option<String>,
    },
    #[serde(untagged)]
    Unknown {
        ty: String,
        #[serde(flatten)]
        content: serde_json::Map<String, serde_json::Value>,
    },
}

#[derive(Clone, Debug, Serialize, Deserialize)]
#[serde(rename_all = "camelCase")]
pub struct BasicAuthCredential {
    pub urls: Vec<Uri>,
    #[serde(default, skip_serializing_if = "Option::is_none")]
    pub username: Option<EditableField>,
    #[serde(default, skip_serializing_if = "Option::is_none")]
    pub password: Option<EditableField>,
}

#[derive(Clone, Debug, Serialize, Deserialize)]
#[serde(rename_all = "camelCase")]
pub struct PasskeyCredential {
    pub credential_id: B64Url,
    pub rp_id: String,
    pub user_name: String,
    pub user_display_name: String,
    pub user_handle: B64Url,
    pub key: B64Url,
    #[serde(default, skip_serializing_if = "Option::is_none")]
    pub fido2_extensions: Option<Fido2Extensions>,
}

#[derive(Clone, Debug, Serialize, Deserialize, PartialEq, Eq)]
#[serde(rename_all = "lowercase")]
pub enum OTPHashAlgorithm {
    Sha1,
    Sha256,
    Sha512,
    #[serde(untagged)]
    Unknown(String),
}

#[derive(Clone, Debug, Serialize, Deserialize)]
#[serde(rename_all = "camelCase")]
pub struct EditableField {
    /// A unique identifier for the [EditableField] which is machine generated and an opaque byte
    /// sequence with a maximum size of 64 bytes. It SHOULD NOT be displayed to the user.
    pub id: B64Url,
    /// This member defines the meaning of the [value][EditableField::value] member and its type.
    /// This meaning is two-fold:
    ///
    /// 1. The string representation of the value if its native type is not a string.
    /// 2. The UI representation used to display the value.
    ///
    /// The value SHOULD be a member of [FieldType] and the
    /// [importing provider](https://fidoalliance.org/specs/cx/cxp-v1.0-wd-20241003.html#importing-provider)
    /// SHOULD ignore any unknown values and default to [string][FieldType::String].
    pub field_type: FieldType,
    /// This member contains the [fieldType][EditableField::field_type] defined by the user.
    pub value: String,
    /// This member contains a user facing value describing the value stored. This value MAY be
    /// user defined.
    #[serde(default, skip_serializing_if = "Option::is_none")]
    pub label: Option<String>,
}

#[derive(Clone, Debug, Serialize, Deserialize, PartialEq, Eq)]
#[serde(rename_all = "kebab-case")]
pub enum FieldType {
    /// A UTF-8 encoded string value which is unconcealed and does not have a specified format.
    String,
    /// A UTF-8 encoded string value which should be considered secret and not displayed unless the
    /// user explicitly requests it.
    ConcealedString,
    /// A UTF-8 encoded string value which follows the format specified in
    /// [RFC5322](https://www.rfc-editor.org/rfc/rfc5322#section-3.4). This field SHOULD be
    /// unconcealed.
    Email,
    /// A stringified numeric value which is unconcealed.
    Number,
    /// A boolean value which is unconcealed. It MUST be of the values "true" or "false".
    Boolean,
    /// A string value representing a calendar date which follows the format specified in
    /// [RFC3339](https://www.rfc-editor.org/rfc/rfc3339).
    Date,
    #[serde(untagged)]
    Unknown(String),
}<|MERGE_RESOLUTION|>--- conflicted
+++ resolved
@@ -8,7 +8,7 @@
 
 mod passkey;
 
-#[derive(Debug, Serialize, Deserialize)]
+#[derive(Clone, Debug, Serialize, Deserialize)]
 #[serde(rename_all = "camelCase", bound(deserialize = "E: Deserialize<'de>"))]
 pub struct Header<E = ()> {
     /// The version of the format definition, The current version is 0.
@@ -21,7 +21,7 @@
     pub accounts: Vec<Account<E>>,
 }
 
-#[derive(Debug, Serialize, Deserialize)]
+#[derive(Clone, Debug, Serialize, Deserialize)]
 #[serde(rename_all = "camelCase", bound(deserialize = "E: Deserialize<'de>"))]
 pub struct Account<E = ()> {
     /// A unique identifier for the [Account] which is machine generated and an opaque byte
@@ -49,7 +49,7 @@
     pub extensions: Option<Vec<Extension<E>>>, // default []
 }
 
-#[derive(Debug, Serialize, Deserialize)]
+#[derive(Clone, Debug, Serialize, Deserialize)]
 #[serde(rename_all = "camelCase", bound(deserialize = "E: Deserialize<'de>"))]
 pub struct Collection<E = ()> {
     /// A unique identifier for the [Collection] which is machine generated and an opaque byte
@@ -75,7 +75,7 @@
     pub extensions: Option<Vec<Extension<E>>>, // default []
 }
 
-#[derive(Debug, Serialize, Deserialize)]
+#[derive(Clone, Debug, Serialize, Deserialize)]
 #[serde(rename_all = "camelCase", bound(deserialize = "E: Deserialize<'de>"))]
 pub struct Item<E = ()> {
     /// A unique identifier for the [Item] which is machine generated and an opaque byte sequence
@@ -110,7 +110,7 @@
     pub extensions: Option<Vec<Extension<E>>>, // default []
 }
 
-#[derive(Debug, Serialize, Deserialize, PartialEq, Eq)]
+#[derive(Clone, Debug, Serialize, Deserialize, PartialEq, Eq)]
 #[serde(rename_all = "kebab-case")]
 pub enum ItemType {
     /// An [Item] that SHOULD contain any of the following [Credential] types:
@@ -133,7 +133,7 @@
     Unknown(String),
 }
 
-#[derive(Debug, Serialize, Deserialize)]
+#[derive(Clone, Debug, Serialize, Deserialize)]
 pub struct LinkedItem {
     /// The [Item’s id][Item::id] that this [LinkedItem] refers to. Note that this [Item] might not
     /// be sent as part of the current exchange.
@@ -145,7 +145,7 @@
     pub account: Option<B64Url>,
 }
 
-#[derive(Debug, Serialize, Deserialize)]
+#[derive(Clone, Debug, Serialize, Deserialize)]
 #[serde(tag = "name", rename_all = "kebab-case")]
 pub enum Extension<E = ()> {
     #[serde(untagged)]
@@ -154,27 +154,7 @@
     Unknown(serde_json::Value),
 }
 
-<<<<<<< HEAD
-#[derive(Debug, Serialize, Deserialize, PartialEq, Eq)]
-#[serde(rename_all = "kebab-case")]
-enum CredentialType {
-    BasicAuth,
-    Passkey,
-    Totp,
-    CryptographicKey,
-    Note,
-    File,
-    Address,
-    CreditCard,
-    SocialSecurityNumber,
-    #[serde(untagged)]
-    Unknown(String),
-}
-
-#[derive(Clone, Debug, Serialize, Deserialize)]
-=======
-#[derive(Debug, Serialize, Deserialize)]
->>>>>>> b1c3336b
+#[derive(Clone, Debug, Serialize, Deserialize)]
 #[serde(tag = "type", rename_all = "kebab-case")]
 pub enum Credential {
     BasicAuth(BasicAuthCredential),
